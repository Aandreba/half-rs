#[cfg(feature = "serde")]
use serde::{Deserialize, Serialize};

<<<<<<< HEAD
#[cfg(feature = "bytemuck")]
use bytemuck::{Zeroable, Pod};

#[cfg(feature = "num-traits")]
use num_traits::{Zero, One, ToPrimitive, FromPrimitive};

=======
>>>>>>> aab93b9f
use core::{
    cmp::Ordering,
    fmt::{Debug, Display, Error, Formatter, LowerExp, UpperExp},
    num::{FpCategory, ParseFloatError},
    str::FromStr,
};

pub(crate) mod convert;

/// A 16-bit floating point type implementing the IEEE 754-2008 standard [`binary16`] a.k.a `half`
/// format.
///
/// This 16-bit floating point type is intended for efficient storage where the full range and
/// precision of a larger floating point value is not required. Because [`f16`] is primarily for
/// efficient storage, floating point operations such as addition, multiplication, etc. are not
/// implemented. Operations should be performed with `f32` or higher-precision types and converted
/// to/from [`f16`] as necessary.
///
/// [`f16`]: struct.f16.html
/// [`binary16`]: https://en.wikipedia.org/wiki/Half-precision_floating-point_format
#[allow(non_camel_case_types)]
#[derive(Clone, Copy, Default)]
#[repr(transparent)]
#[cfg_attr(feature = "serde", derive(Serialize, Deserialize))]
#[cfg_attr(feature = "bytemuck", derive(Zeroable, Pod))]
pub struct f16(u16);

#[cfg(feature = "num-traits")]
mod impl_num_traits {
    use super::f16;
    use num_traits::{ToPrimitive, FromPrimitive};
    
    impl ToPrimitive for f16 {
        fn to_i64(&self) -> Option<i64> { Self::to_f32(*self).to_i64() }
        fn to_u64(&self) -> Option<u64> { Self::to_f32(*self).to_u64() }
        fn to_i8(&self) -> Option<i8> { Self::to_f32(*self).to_i8() }
        fn to_u8(&self) -> Option<u8> { Self::to_f32(*self).to_u8() }
        fn to_i16(&self) -> Option<i16> { Self::to_f32(*self).to_i16() }
        fn to_u16(&self) -> Option<u16> { Self::to_f32(*self).to_u16() }
        fn to_i32(&self) -> Option<i32> { Self::to_f32(*self).to_i32() }
        fn to_u32(&self) -> Option<u32> { Self::to_f32(*self).to_u32() }
        fn to_f32(&self) -> Option<f32> { Some(Self::to_f32(*self)) }
        fn to_f64(&self) -> Option<f64> { Some(Self::to_f64(*self)) }
    }

    impl FromPrimitive for f16 {
        fn from_i64(n: i64) -> Option<Self> { n.to_f32().map(|x| Self::from_f32(x)) }
        fn from_u64(n: u64) -> Option<Self> { n.to_f32().map(|x| Self::from_f32(x)) }
        fn from_i8(n: i8) -> Option<Self> { n.to_f32().map(|x| Self::from_f32(x)) }
        fn from_u8(n: u8) -> Option<Self> { n.to_f32().map(|x| Self::from_f32(x)) }
        fn from_i16(n: i16) -> Option<Self> { n.to_f32().map(|x| Self::from_f32(x)) }
        fn from_u16(n: u16) -> Option<Self> { n.to_f32().map(|x| Self::from_f32(x)) }
        fn from_i32(n: i32) -> Option<Self> { n.to_f32().map(|x| Self::from_f32(x)) }
        fn from_u32(n: u32) -> Option<Self> { n.to_f32().map(|x| Self::from_f32(x)) }
    }
}

#[deprecated(
    since = "1.4.0",
    note = "all constants moved to associated constants of [`f16`](../struct.f16.html)"
)]
pub mod consts {
    //! Useful `f16` constants.

    use super::f16;

    /// Approximate number of [`f16`](../struct.f16.html) significant digits in base 10.
    #[deprecated(
        since = "1.4.0",
        note = "moved to [`f16::DIGITS`](../struct.f16.html#associatedconstant.DIGITS)"
    )]
    pub const DIGITS: u32 = f16::DIGITS;
    /// [`f16`](../struct.f16.html)
    /// [machine epsilon](https://en.wikipedia.org/wiki/Machine_epsilon) value.
    ///
    /// This is the difference between 1.0 and the next largest representable number.
    #[deprecated(
        since = "1.4.0",
        note = "moved to [`f16::EPSILON`](../struct.f16.html#associatedconstant.EPSILON)"
    )]
    pub const EPSILON: f16 = f16::EPSILON;
    /// [`f16`](../struct.f16.html) positive Infinity (+∞).
    #[deprecated(
        since = "1.4.0",
        note = "moved to [`f16::INFINITY`](../struct.f16.html#associatedconstant.INFINITY)"
    )]
    pub const INFINITY: f16 = f16::INFINITY;
    /// Number of [`f16`](../struct.f16.html) significant digits in base 2.
    #[deprecated(
        since = "1.4.0",
        note = "moved to [`f16::MANTISSA_DIGITS`](../struct.f16.html#associatedconstant.MANTISSA_DIGITS)"
    )]
    pub const MANTISSA_DIGITS: u32 = f16::MANTISSA_DIGITS;
    /// Largest finite [`f16`](../struct.f16.html) value.
    #[deprecated(
        since = "1.4.0",
        note = "moved to [`f16::MAX`](../struct.f16.html#associatedconstant.MAX)"
    )]
    pub const MAX: f16 = f16::MAX;
    /// Maximum possible [`f16`](../struct.f16.html) power of 10 exponent.
    #[deprecated(
        since = "1.4.0",
        note = "moved to [`f16::MAX_10_EXP`](../struct.f16.html#associatedconstant.MAX_10_EXP)"
    )]
    pub const MAX_10_EXP: i32 = f16::MAX_10_EXP;
    /// Maximum possible [`f16`](../struct.f16.html) power of 2 exponent.
    #[deprecated(
        since = "1.4.0",
        note = "moved to [`f16::MAX_EXP`](../struct.f16.html#associatedconstant.MAX_EXP)"
    )]
    pub const MAX_EXP: i32 = f16::MAX_EXP;
    /// Smallest finite [`f16`](../struct.f16.html) value.
    #[deprecated(
        since = "1.4.0",
        note = "moved to [`f16::MIN`](../struct.f16.html#associatedconstant.MIN)"
    )]
    pub const MIN: f16 = f16::MIN;
    /// Minimum possible normal [`f16`](../struct.f16.html) power of 10 exponent.
    #[deprecated(
        since = "1.4.0",
        note = "moved to [`f16::MIN_10_EXP`](../struct.f16.html#associatedconstant.MIN_10_EXP)"
    )]
    pub const MIN_10_EXP: i32 = f16::MIN_10_EXP;
    /// One greater than the minimum possible normal [`f16`](../struct.f16.html) power of 2 exponent.
    #[deprecated(
        since = "1.4.0",
        note = "moved to [`f16::MIN_EXP`](../struct.f16.html#associatedconstant.MIN_EXP)"
    )]
    pub const MIN_EXP: i32 = f16::MIN_EXP;
    /// Smallest positive normal [`f16`](../struct.f16.html) value.
    #[deprecated(
        since = "1.4.0",
        note = "moved to [`f16::MIN_POSITIVE`](../struct.f16.html#associatedconstant.MIN_POSITIVE)"
    )]
    pub const MIN_POSITIVE: f16 = f16::MIN_POSITIVE;
    /// [`f16`](../struct.f16.html) Not a Number (NaN).
    #[deprecated(
        since = "1.4.0",
        note = "moved to [`f16::NAN`](../struct.f16.html#associatedconstant.NAN)"
    )]
    pub const NAN: f16 = f16::NAN;
    /// [`f16`](../struct.f16.html) negative infinity (-∞).
    #[deprecated(
        since = "1.4.0",
        note = "moved to [`f16::NEG_INFINITY`](../struct.f16.html#associatedconstant.NEG_INFINITY)"
    )]
    pub const NEG_INFINITY: f16 = f16::NEG_INFINITY;
    /// The radix or base of the internal representation of [`f16`](../struct.f16.html).
    #[deprecated(
        since = "1.4.0",
        note = "moved to [`f16::RADIX`](../struct.f16.html#associatedconstant.RADIX)"
    )]
    pub const RADIX: u32 = f16::RADIX;

    /// Minimum positive subnormal [`f16`](../struct.f16.html) value.
    #[deprecated(
        since = "1.4.0",
        note = "moved to [`f16::MIN_POSITIVE_SUBNORMAL`](../struct.f16.html#associatedconstant.MIN_POSITIVE_SUBNORMAL)"
    )]
    pub const MIN_POSITIVE_SUBNORMAL: f16 = f16::MIN_POSITIVE_SUBNORMAL;
    /// Maximum subnormal [`f16`](../struct.f16.html) value.
    #[deprecated(
        since = "1.4.0",
        note = "moved to [`f16::MAX_SUBNORMAL`](../struct.f16.html#associatedconstant.MAX_SUBNORMAL)"
    )]
    pub const MAX_SUBNORMAL: f16 = f16::MAX_SUBNORMAL;

    /// [`f16`](../struct.f16.html) 1
    #[deprecated(
        since = "1.4.0",
        note = "moved to [`f16::ONE`](../struct.f16.html#associatedconstant.ONE)"
    )]
    pub const ONE: f16 = f16::ONE;
    /// [`f16`](../struct.f16.html) 0
    #[deprecated(
        since = "1.4.0",
        note = "moved to [`f16::ZERO`](../struct.f16.html#associatedconstant.ZERO)"
    )]
    pub const ZERO: f16 = f16::ZERO;
    /// [`f16`](../struct.f16.html) -0
    #[deprecated(
        since = "1.4.0",
        note = "moved to [`f16::NEG_ZERO`](../struct.f16.html#associatedconstant.NEG_ZERO)"
    )]
    pub const NEG_ZERO: f16 = f16::NEG_ZERO;

    /// [`f16`](../struct.f16.html) Euler's number (ℯ).
    #[deprecated(
        since = "1.4.0",
        note = "moved to [`f16::E`](../struct.f16.html#associatedconstant.E)"
    )]
    pub const E: f16 = f16::E;
    /// [`f16`](../struct.f16.html) Archimedes' constant (π).
    #[deprecated(
        since = "1.4.0",
        note = "moved to [`f16::PI`](../struct.f16.html#associatedconstant.PI)"
    )]
    pub const PI: f16 = f16::PI;
    /// [`f16`](../struct.f16.html) 1/π
    #[deprecated(
        since = "1.4.0",
        note = "moved to [`f16::FRAC_1_PI`](../struct.f16.html#associatedconstant.FRAC_1_PI)"
    )]
    pub const FRAC_1_PI: f16 = f16::FRAC_1_PI;
    /// [`f16`](../struct.f16.html) 1/√2
    #[deprecated(
        since = "1.4.0",
        note = "moved to [`f16::FRAC_1_SQRT_2`](../struct.f16.html#associatedconstant.FRAC_1_SQRT_2)"
    )]
    pub const FRAC_1_SQRT_2: f16 = f16::FRAC_1_SQRT_2;
    /// [`f16`](../struct.f16.html) 2/π
    #[deprecated(
        since = "1.4.0",
        note = "moved to [`f16::FRAC_2_PI`](../struct.f16.html#associatedconstant.FRAC_2_PI)"
    )]
    pub const FRAC_2_PI: f16 = f16::FRAC_2_PI;
    /// [`f16`](../struct.f16.html) 2/√π
    #[deprecated(
        since = "1.4.0",
        note = "moved to [`f16::FRAC_2_SQRT_PI`](../struct.f16.html#associatedconstant.FRAC_2_SQRT_PI)"
    )]
    pub const FRAC_2_SQRT_PI: f16 = f16::FRAC_2_SQRT_PI;
    /// [`f16`](../struct.f16.html) π/2
    #[deprecated(
        since = "1.4.0",
        note = "moved to [`f16::FRAC_PI_2`](../struct.f16.html#associatedconstant.FRAC_PI_2)"
    )]
    pub const FRAC_PI_2: f16 = f16::FRAC_PI_2;
    /// [`f16`](../struct.f16.html) π/3
    #[deprecated(
        since = "1.4.0",
        note = "moved to [`f16::FRAC_PI_3`](../struct.f16.html#associatedconstant.FRAC_PI_3)"
    )]
    pub const FRAC_PI_3: f16 = f16::FRAC_PI_3;
    /// [`f16`](../struct.f16.html) π/4
    #[deprecated(
        since = "1.4.0",
        note = "moved to [`f16::FRAC_PI_4`](../struct.f16.html#associatedconstant.FRAC_PI_4)"
    )]
    pub const FRAC_PI_4: f16 = f16::FRAC_PI_4;
    /// [`f16`](../struct.f16.html) π/6
    #[deprecated(
        since = "1.4.0",
        note = "moved to [`f16::FRAC_PI_6`](../struct.f16.html#associatedconstant.FRAC_PI_6)"
    )]
    pub const FRAC_PI_6: f16 = f16::FRAC_PI_6;
    /// [`f16`](../struct.f16.html) π/8
    #[deprecated(
        since = "1.4.0",
        note = "moved to [`f16::FRAC_PI_8`](../struct.f16.html#associatedconstant.FRAC_PI_8)"
    )]
    pub const FRAC_PI_8: f16 = f16::FRAC_PI_8;
    /// [`f16`](../struct.f16.html) 𝗅𝗇 10
    #[deprecated(
        since = "1.4.0",
        note = "moved to [`f16::LN_10`](../struct.f16.html#associatedconstant.LN_10)"
    )]
    pub const LN_10: f16 = f16::LN_10;
    /// [`f16`](../struct.f16.html) 𝗅𝗇 2
    #[deprecated(
        since = "1.4.0",
        note = "moved to [`f16::LN_2`](../struct.f16.html#associatedconstant.LN_2)"
    )]
    pub const LN_2: f16 = f16::LN_2;
    /// [`f16`](../struct.f16.html) 𝗅𝗈𝗀₁₀ℯ
    #[deprecated(
        since = "1.4.0",
        note = "moved to [`f16::LOG10_E`](../struct.f16.html#associatedconstant.LOG10_E)"
    )]
    pub const LOG10_E: f16 = f16::LOG10_E;
    /// [`f16`](../struct.f16.html) 𝗅𝗈𝗀₂ℯ
    #[deprecated(
        since = "1.4.0",
        note = "moved to [`f16::LOG2_E`](../struct.f16.html#associatedconstant.LOG2_E)"
    )]
    pub const LOG2_E: f16 = f16::LOG2_E;
    /// [`f16`](../struct.f16.html) √2
    #[deprecated(
        since = "1.4.0",
        note = "moved to [`f16::SQRT_2`](../struct.f16.html#associatedconstant.SQRT_2)"
    )]
    pub const SQRT_2: f16 = f16::SQRT_2;
}

impl f16 {
    /// Constructs a 16-bit floating point value from the raw bits.
    #[inline]
    pub const fn from_bits(bits: u16) -> f16 {
        f16(bits)
    }

    /// Constructs a 16-bit floating point value from a 32-bit floating point value.
    ///
    /// If the 32-bit value is to large to fit in 16-bits, ±∞ will result. NaN values are
    /// preserved. 32-bit subnormal values are too tiny to be represented in 16-bits and result in
    /// ±0. Exponents that underflow the minimum 16-bit exponent will result in 16-bit subnormals
    /// or ±0. All other values are truncated and rounded to the nearest representable 16-bit
    /// value.
    #[inline]
    pub fn from_f32(value: f32) -> f16 {
        f16(convert::f32_to_f16(value))
    }

    /// Constructs a 16-bit floating point value from a 64-bit floating point value.
    ///
    /// If the 64-bit value is to large to fit in 16-bits, ±∞ will result. NaN values are
    /// preserved. 64-bit subnormal values are too tiny to be represented in 16-bits and result in
    /// ±0. Exponents that underflow the minimum 16-bit exponent will result in 16-bit subnormals
    /// or ±0. All other values are truncated and rounded to the nearest representable 16-bit
    /// value.
    #[inline]
    pub fn from_f64(value: f64) -> f16 {
        f16(convert::f64_to_f16(value))
    }

    /// Converts a [`f16`](struct.f16.html) into the underlying bit representation.
    #[inline]
    pub const fn to_bits(self) -> u16 {
        self.0
    }

    /// Return the memory representation of the underlying bit representation as a byte array in
    /// little-endian byte order.
    ///
    /// # Examples
    ///
    /// ```rust
    /// # use half::prelude::*;
    /// let bytes = f16::from_f32(12.5).to_le_bytes();
    /// assert_eq!(bytes, [0x40, 0x4A]);
    /// ```
    #[inline]
    pub fn to_le_bytes(self) -> [u8; 2] {
        self.0.to_le_bytes()
    }

    /// Return the memory representation of the underlying bit representation as a byte array in
    /// big-endian (network) byte order.
    ///
    /// # Examples
    ///
    /// ```rust
    /// # use half::prelude::*;
    /// let bytes = f16::from_f32(12.5).to_be_bytes();
    /// assert_eq!(bytes, [0x4A, 0x40]);
    /// ```
    #[inline]
    pub fn to_be_bytes(self) -> [u8; 2] {
        self.0.to_be_bytes()
    }

    /// Return the memory representation of the underlying bit representation as a byte array in
    /// native byte order.
    ///
    /// As the target platform's native endianness is used, portable code should use `to_be_bytes`
    /// or `to_le_bytes`, as appropriate, instead.
    ///
    /// # Examples
    ///
    /// ```rust
    /// # use half::prelude::*;
    /// let bytes = f16::from_f32(12.5).to_ne_bytes();
    /// assert_eq!(bytes, if cfg!(target_endian = "big") {
    ///     [0x4A, 0x40]
    /// } else {
    ///     [0x40, 0x4A]
    /// });
    /// ```
    #[inline]
    pub fn to_ne_bytes(self) -> [u8; 2] {
        self.0.to_ne_bytes()
    }

    /// Create a floating point value from its representation as a byte array in little endian.
    ///
    /// # Examples
    ///
    /// ```rust
    /// # use half::prelude::*;
    /// let value = f16::from_le_bytes([0x40, 0x4A]);
    /// assert_eq!(value, f16::from_f32(12.5));
    /// ```
    #[inline]
    pub fn from_le_bytes(bytes: [u8; 2]) -> f16 {
        f16::from_bits(u16::from_le_bytes(bytes))
    }

    /// Create a floating point value from its representation as a byte array in big endian.
    ///
    /// # Examples
    ///
    /// ```rust
    /// # use half::prelude::*;
    /// let value = f16::from_be_bytes([0x4A, 0x40]);
    /// assert_eq!(value, f16::from_f32(12.5));
    /// ```
    #[inline]
    pub fn from_be_bytes(bytes: [u8; 2]) -> f16 {
        f16::from_bits(u16::from_be_bytes(bytes))
    }

    /// Create a floating point value from its representation as a byte array in native endian.
    ///
    /// As the target platform's native endianness is used, portable code likely wants to use
    /// `from_be_bytes` or `from_le_bytes`, as appropriate instead.
    ///
    /// # Examples
    ///
    /// ```rust
    /// # use half::prelude::*;
    /// let value = f16::from_ne_bytes(if cfg!(target_endian = "big") {
    ///     [0x4A, 0x40]
    /// } else {
    ///     [0x40, 0x4A]
    /// });
    /// assert_eq!(value, f16::from_f32(12.5));
    /// ```
    #[inline]
    pub fn from_ne_bytes(bytes: [u8; 2]) -> f16 {
        f16::from_bits(u16::from_ne_bytes(bytes))
    }

    /// Converts a [`f16`](struct.f16.html) into the underlying bit representation.
    #[deprecated(since = "1.2.0", note = "renamed to [`to_bits`](#method.to_bits)")]
    #[inline]
    pub fn as_bits(self) -> u16 {
        self.to_bits()
    }

    /// Converts a [`f16`](struct.f16.html) value into a `f32` value.
    ///
    /// This conversion is lossless as all 16-bit floating point values can be represented exactly
    /// in 32-bit floating point.
    #[inline]
    pub fn to_f32(self) -> f32 {
        convert::f16_to_f32(self.0)
    }

    /// Converts a [`f16`](struct.f16.html) value into a `f64` value.
    ///
    /// This conversion is lossless as all 16-bit floating point values can be represented exactly
    /// in 64-bit floating point.
    #[inline]
    pub fn to_f64(self) -> f64 {
        convert::f16_to_f64(self.0)
    }

    /// Returns `true` if this value is `NaN` and `false` otherwise.
    ///
    /// # Examples
    ///
    /// ```rust
    /// # use half::prelude::*;
    ///
    /// let nan = f16::NAN;
    /// let f = f16::from_f32(7.0_f32);
    ///
    /// assert!(nan.is_nan());
    /// assert!(!f.is_nan());
    /// ```
    #[inline]
    pub const fn is_nan(self) -> bool {
        self.0 & 0x7FFFu16 > 0x7C00u16
    }

    /// Returns `true` if this value is ±∞ and `false`
    /// otherwise.
    ///
    /// # Examples
    ///
    /// ```rust
    /// # use half::prelude::*;
    ///
    /// let f = f16::from_f32(7.0f32);
    /// let inf = f16::INFINITY;
    /// let neg_inf = f16::NEG_INFINITY;
    /// let nan = f16::NAN;
    ///
    /// assert!(!f.is_infinite());
    /// assert!(!nan.is_infinite());
    ///
    /// assert!(inf.is_infinite());
    /// assert!(neg_inf.is_infinite());
    /// ```
    #[inline]
    pub const fn is_infinite(self) -> bool {
        self.0 & 0x7FFFu16 == 0x7C00u16
    }

    /// Returns `true` if this number is neither infinite nor `NaN`.
    ///
    /// # Examples
    ///
    /// ```rust
    /// # use half::prelude::*;
    ///
    /// let f = f16::from_f32(7.0f32);
    /// let inf = f16::INFINITY;
    /// let neg_inf = f16::NEG_INFINITY;
    /// let nan = f16::NAN;
    ///
    /// assert!(f.is_finite());
    ///
    /// assert!(!nan.is_finite());
    /// assert!(!inf.is_finite());
    /// assert!(!neg_inf.is_finite());
    /// ```
    #[inline]
    pub const fn is_finite(self) -> bool {
        self.0 & 0x7C00u16 != 0x7C00u16
    }

    /// Returns `true` if the number is neither zero, infinite, subnormal, or `NaN`.
    ///
    /// # Examples
    ///
    /// ```rust
    /// # use half::prelude::*;
    ///
    /// let min = f16::MIN_POSITIVE;
    /// let max = f16::MAX;
    /// let lower_than_min = f16::from_f32(1.0e-10_f32);
    /// let zero = f16::from_f32(0.0_f32);
    ///
    /// assert!(min.is_normal());
    /// assert!(max.is_normal());
    ///
    /// assert!(!zero.is_normal());
    /// assert!(!f16::NAN.is_normal());
    /// assert!(!f16::INFINITY.is_normal());
    /// // Values between `0` and `min` are Subnormal.
    /// assert!(!lower_than_min.is_normal());
    /// ```
    #[inline]
    pub fn is_normal(self) -> bool {
        let exp = self.0 & 0x7C00u16;
        exp != 0x7C00u16 && exp != 0
    }

    /// Returns the floating point category of the number.
    ///
    /// If only one property is going to be tested, it is generally faster to use the specific
    /// predicate instead.
    ///
    /// # Examples
    ///
    /// ```rust
    /// use std::num::FpCategory;
    /// # use half::prelude::*;
    ///
    /// let num = f16::from_f32(12.4_f32);
    /// let inf = f16::INFINITY;
    ///
    /// assert_eq!(num.classify(), FpCategory::Normal);
    /// assert_eq!(inf.classify(), FpCategory::Infinite);
    /// ```
    pub fn classify(self) -> FpCategory {
        let exp = self.0 & 0x7C00u16;
        let man = self.0 & 0x03FFu16;
        match (exp, man) {
            (0, 0) => FpCategory::Zero,
            (0, _) => FpCategory::Subnormal,
            (0x7C00u16, 0) => FpCategory::Infinite,
            (0x7C00u16, _) => FpCategory::Nan,
            _ => FpCategory::Normal,
        }
    }

    /// Returns a number that represents the sign of `self`.
    ///
    /// * `1.0` if the number is positive, `+0.0` or `INFINITY`
    /// * `-1.0` if the number is negative, `-0.0` or `NEG_INFINITY`
    /// * `NAN` if the number is `NAN`
    ///
    /// # Examples
    ///
    /// ```rust
    /// # use half::prelude::*;
    ///
    /// let f = f16::from_f32(3.5_f32);
    ///
    /// assert_eq!(f.signum(), f16::from_f32(1.0));
    /// assert_eq!(f16::NEG_INFINITY.signum(), f16::from_f32(-1.0));
    ///
    /// assert!(f16::NAN.signum().is_nan());
    /// ```
    pub fn signum(self) -> f16 {
        if self.is_nan() {
            self
        } else if self.0 & 0x8000u16 != 0 {
            f16::from_f32(-1.0)
        } else {
            f16::from_f32(1.0)
        }
    }

    /// Returns `true` if and only if `self` has a positive sign, including `+0.0`, `NaNs` with a
    /// positive sign bit and +∞.
    ///
    /// # Examples
    ///
    /// ```rust
    /// # use half::prelude::*;
    ///
    /// let nan = f16::NAN;
    /// let f = f16::from_f32(7.0_f32);
    /// let g = f16::from_f32(-7.0_f32);
    ///
    /// assert!(f.is_sign_positive());
    /// assert!(!g.is_sign_positive());
    /// // `NaN` can be either positive or negative
    /// assert!(nan.is_sign_positive() != nan.is_sign_negative());
    /// ```
    #[inline]
    pub const fn is_sign_positive(self) -> bool {
        self.0 & 0x8000u16 == 0
    }

    /// Returns `true` if and only if `self` has a negative sign, including `-0.0`, `NaNs` with a
    /// negative sign bit and −∞.
    ///
    /// # Examples
    ///
    /// ```rust
    /// # use half::prelude::*;
    ///
    /// let nan = f16::NAN;
    /// let f = f16::from_f32(7.0f32);
    /// let g = f16::from_f32(-7.0f32);
    ///
    /// assert!(!f.is_sign_negative());
    /// assert!(g.is_sign_negative());
    /// // `NaN` can be either positive or negative
    /// assert!(nan.is_sign_positive() != nan.is_sign_negative());
    /// ```
    #[inline]
    pub const fn is_sign_negative(self) -> bool {
        self.0 & 0x8000u16 != 0
    }

    /// Approximate number of [`f16`](struct.f16.html) significant digits in base 10.
    pub const DIGITS: u32 = 3;
    /// [`f16`](struct.f16.html)
    /// [machine epsilon](https://en.wikipedia.org/wiki/Machine_epsilon) value.
    ///
    /// This is the difference between 1.0 and the next largest representable number.
    pub const EPSILON: f16 = f16(0x1400u16);
    /// [`f16`](struct.f16.html) positive Infinity (+∞).
    pub const INFINITY: f16 = f16(0x7C00u16);
    /// Number of [`f16`](struct.f16.html) significant digits in base 2.
    pub const MANTISSA_DIGITS: u32 = 11;
    /// Largest finite [`f16`](struct.f16.html) value.
    pub const MAX: f16 = f16(0x7BFF);
    /// Maximum possible [`f16`](struct.f16.html) power of 10 exponent.
    pub const MAX_10_EXP: i32 = 4;
    /// Maximum possible [`f16`](struct.f16.html) power of 2 exponent.
    pub const MAX_EXP: i32 = 16;
    /// Smallest finite [`f16`](struct.f16.html) value.
    pub const MIN: f16 = f16(0xFBFF);
    /// Minimum possible normal [`f16`](struct.f16.html) power of 10 exponent.
    pub const MIN_10_EXP: i32 = -4;
    /// One greater than the minimum possible normal [`f16`](struct.f16.html) power of 2 exponent.
    pub const MIN_EXP: i32 = -13;
    /// Smallest positive normal [`f16`](struct.f16.html) value.
    pub const MIN_POSITIVE: f16 = f16(0x0400u16);
    /// [`f16`](struct.f16.html) Not a Number (NaN).
    pub const NAN: f16 = f16(0x7E00u16);
    /// [`f16`](struct.f16.html) negative infinity (-∞).
    pub const NEG_INFINITY: f16 = f16(0xFC00u16);
    /// The radix or base of the internal representation of [`f16`](struct.f16.html).
    pub const RADIX: u32 = 2;

    /// Minimum positive subnormal [`f16`](struct.f16.html) value.
    pub const MIN_POSITIVE_SUBNORMAL: f16 = f16(0x0001u16);
    /// Maximum subnormal [`f16`](struct.f16.html) value.
    pub const MAX_SUBNORMAL: f16 = f16(0x03FFu16);

    /// [`f16`](struct.f16.html) 1
    pub const ONE: f16 = f16(0x3C00u16);
    /// [`f16`](struct.f16.html) 0
    pub const ZERO: f16 = f16(0x0000u16);
    /// [`f16`](struct.f16.html) -0
    pub const NEG_ZERO: f16 = f16(0x8000u16);

    /// [`f16`](struct.f16.html) Euler's number (ℯ).
    pub const E: f16 = f16(0x4170u16);
    /// [`f16`](struct.f16.html) Archimedes' constant (π).
    pub const PI: f16 = f16(0x4248u16);
    /// [`f16`](struct.f16.html) 1/π
    pub const FRAC_1_PI: f16 = f16(0x3518u16);
    /// [`f16`](struct.f16.html) 1/√2
    pub const FRAC_1_SQRT_2: f16 = f16(0x39A8u16);
    /// [`f16`](struct.f16.html) 2/π
    pub const FRAC_2_PI: f16 = f16(0x3918u16);
    /// [`f16`](struct.f16.html) 2/√π
    pub const FRAC_2_SQRT_PI: f16 = f16(0x3C83u16);
    /// [`f16`](struct.f16.html) π/2
    pub const FRAC_PI_2: f16 = f16(0x3E48u16);
    /// [`f16`](struct.f16.html) π/3
    pub const FRAC_PI_3: f16 = f16(0x3C30u16);
    /// [`f16`](struct.f16.html) π/4
    pub const FRAC_PI_4: f16 = f16(0x3A48u16);
    /// [`f16`](struct.f16.html) π/6
    pub const FRAC_PI_6: f16 = f16(0x3830u16);
    /// [`f16`](struct.f16.html) π/8
    pub const FRAC_PI_8: f16 = f16(0x3648u16);
    /// [`f16`](struct.f16.html) 𝗅𝗇 10
    pub const LN_10: f16 = f16(0x409Bu16);
    /// [`f16`](struct.f16.html) 𝗅𝗇 2
    pub const LN_2: f16 = f16(0x398Cu16);
    /// [`f16`](struct.f16.html) 𝗅𝗈𝗀₁₀ℯ
    pub const LOG10_E: f16 = f16(0x36F3u16);
    /// [`f16`](struct.f16.html) 𝗅𝗈𝗀₁₀2
    pub const LOG10_2: f16 = f16(0x34D1u16);
    /// [`f16`](struct.f16.html) 𝗅𝗈𝗀₂ℯ
    pub const LOG2_E: f16 = f16(0x3DC5u16);
    /// [`f16`](struct.f16.html) 𝗅𝗈𝗀₂10
    pub const LOG2_10: f16 = f16(0x42A5u16);
    /// [`f16`](struct.f16.html) √2
    pub const SQRT_2: f16 = f16(0x3DA8u16);
}

impl From<f16> for f32 {
    #[inline]
    fn from(x: f16) -> f32 {
        x.to_f32()
    }
}

impl From<f16> for f64 {
    #[inline]
    fn from(x: f16) -> f64 {
        x.to_f64()
    }
}

impl From<i8> for f16 {
    #[inline]
    fn from(x: i8) -> f16 {
        // Convert to f32, then to f16
        f16::from_f32(f32::from(x))
    }
}

impl From<u8> for f16 {
    #[inline]
    fn from(x: u8) -> f16 {
        // Convert to f32, then to f16
        f16::from_f32(f32::from(x))
    }
}

impl PartialEq for f16 {
    fn eq(&self, other: &f16) -> bool {
        if self.is_nan() || other.is_nan() {
            false
        } else {
            (self.0 == other.0) || ((self.0 | other.0) & 0x7FFFu16 == 0)
        }
    }
}

impl PartialOrd for f16 {
    fn partial_cmp(&self, other: &f16) -> Option<Ordering> {
        if self.is_nan() || other.is_nan() {
            None
        } else {
            let neg = self.0 & 0x8000u16 != 0;
            let other_neg = other.0 & 0x8000u16 != 0;
            match (neg, other_neg) {
                (false, false) => Some(self.0.cmp(&other.0)),
                (false, true) => {
                    if (self.0 | other.0) & 0x7FFFu16 == 0 {
                        Some(Ordering::Equal)
                    } else {
                        Some(Ordering::Greater)
                    }
                }
                (true, false) => {
                    if (self.0 | other.0) & 0x7FFFu16 == 0 {
                        Some(Ordering::Equal)
                    } else {
                        Some(Ordering::Less)
                    }
                }
                (true, true) => Some(other.0.cmp(&self.0)),
            }
        }
    }

    fn lt(&self, other: &f16) -> bool {
        if self.is_nan() || other.is_nan() {
            false
        } else {
            let neg = self.0 & 0x8000u16 != 0;
            let other_neg = other.0 & 0x8000u16 != 0;
            match (neg, other_neg) {
                (false, false) => self.0 < other.0,
                (false, true) => false,
                (true, false) => (self.0 | other.0) & 0x7FFFu16 != 0,
                (true, true) => self.0 > other.0,
            }
        }
    }

    fn le(&self, other: &f16) -> bool {
        if self.is_nan() || other.is_nan() {
            false
        } else {
            let neg = self.0 & 0x8000u16 != 0;
            let other_neg = other.0 & 0x8000u16 != 0;
            match (neg, other_neg) {
                (false, false) => self.0 <= other.0,
                (false, true) => (self.0 | other.0) & 0x7FFFu16 == 0,
                (true, false) => true,
                (true, true) => self.0 >= other.0,
            }
        }
    }

    fn gt(&self, other: &f16) -> bool {
        if self.is_nan() || other.is_nan() {
            false
        } else {
            let neg = self.0 & 0x8000u16 != 0;
            let other_neg = other.0 & 0x8000u16 != 0;
            match (neg, other_neg) {
                (false, false) => self.0 > other.0,
                (false, true) => (self.0 | other.0) & 0x7FFFu16 != 0,
                (true, false) => false,
                (true, true) => self.0 < other.0,
            }
        }
    }

    fn ge(&self, other: &f16) -> bool {
        if self.is_nan() || other.is_nan() {
            false
        } else {
            let neg = self.0 & 0x8000u16 != 0;
            let other_neg = other.0 & 0x8000u16 != 0;
            match (neg, other_neg) {
                (false, false) => self.0 >= other.0,
                (false, true) => true,
                (true, false) => (self.0 | other.0) & 0x7FFFu16 == 0,
                (true, true) => self.0 <= other.0,
            }
        }
    }
}

impl FromStr for f16 {
    type Err = ParseFloatError;
    fn from_str(src: &str) -> Result<f16, ParseFloatError> {
        f32::from_str(src).map(f16::from_f32)
    }
}

impl Debug for f16 {
    fn fmt(&self, f: &mut Formatter<'_>) -> Result<(), Error> {
        write!(f, "0x{:X}", self.0)
    }
}

impl Display for f16 {
    fn fmt(&self, f: &mut Formatter<'_>) -> Result<(), Error> {
        write!(f, "{}", self.to_f32())
    }
}

impl LowerExp for f16 {
    fn fmt(&self, f: &mut Formatter<'_>) -> Result<(), Error> {
        write!(f, "{:e}", self.to_f32())
    }
}

impl UpperExp for f16 {
    fn fmt(&self, f: &mut Formatter<'_>) -> Result<(), Error> {
        write!(f, "{:E}", self.to_f32())
    }
}

#[allow(
    clippy::cognitive_complexity,
    clippy::float_cmp,
    clippy::neg_cmp_op_on_partial_ord
)]
#[cfg(test)]
mod test {
    use super::*;
    use core;
    use core::cmp::Ordering;
    use quickcheck_macros::quickcheck;

    #[test]
    fn test_f16_consts() {
        // DIGITS
        let digits = ((f16::MANTISSA_DIGITS as f32 - 1.0) * 2f32.log10()).floor() as u32;
        assert_eq!(f16::DIGITS, digits);
        // sanity check to show test is good
        let digits32 = ((core::f32::MANTISSA_DIGITS as f32 - 1.0) * 2f32.log10()).floor() as u32;
        assert_eq!(core::f32::DIGITS, digits32);

        // EPSILON
        let one = f16::from_f32(1.0);
        let one_plus_epsilon = f16::from_bits(one.to_bits() + 1);
        let epsilon = f16::from_f32(one_plus_epsilon.to_f32() - 1.0);
        assert_eq!(f16::EPSILON, epsilon);
        // sanity check to show test is good
        let one_plus_epsilon32 = f32::from_bits(1.0f32.to_bits() + 1);
        let epsilon32 = one_plus_epsilon32 - 1f32;
        assert_eq!(core::f32::EPSILON, epsilon32);

        // MAX, MIN and MIN_POSITIVE
        let max = f16::from_bits(f16::INFINITY.to_bits() - 1);
        let min = f16::from_bits(f16::NEG_INFINITY.to_bits() - 1);
        let min_pos = f16::from_f32(2f32.powi(f16::MIN_EXP - 1));
        assert_eq!(f16::MAX, max);
        assert_eq!(f16::MIN, min);
        assert_eq!(f16::MIN_POSITIVE, min_pos);
        // sanity check to show test is good
        let max32 = f32::from_bits(core::f32::INFINITY.to_bits() - 1);
        let min32 = f32::from_bits(core::f32::NEG_INFINITY.to_bits() - 1);
        let min_pos32 = 2f32.powi(core::f32::MIN_EXP - 1);
        assert_eq!(core::f32::MAX, max32);
        assert_eq!(core::f32::MIN, min32);
        assert_eq!(core::f32::MIN_POSITIVE, min_pos32);

        // MIN_10_EXP and MAX_10_EXP
        let ten_to_min = 10f32.powi(f16::MIN_10_EXP);
        assert!(ten_to_min / 10.0 < f16::MIN_POSITIVE.to_f32());
        assert!(ten_to_min > f16::MIN_POSITIVE.to_f32());
        let ten_to_max = 10f32.powi(f16::MAX_10_EXP);
        assert!(ten_to_max < f16::MAX.to_f32());
        assert!(ten_to_max * 10.0 > f16::MAX.to_f32());
        // sanity check to show test is good
        let ten_to_min32 = 10f64.powi(core::f32::MIN_10_EXP);
        assert!(ten_to_min32 / 10.0 < f64::from(core::f32::MIN_POSITIVE));
        assert!(ten_to_min32 > f64::from(core::f32::MIN_POSITIVE));
        let ten_to_max32 = 10f64.powi(core::f32::MAX_10_EXP);
        assert!(ten_to_max32 < f64::from(core::f32::MAX));
        assert!(ten_to_max32 * 10.0 > f64::from(core::f32::MAX));
    }

    #[test]
    fn test_f16_consts_from_f32() {
        let one = f16::from_f32(1.0);
        let zero = f16::from_f32(0.0);
        let neg_zero = f16::from_f32(-0.0);
        let inf = f16::from_f32(core::f32::INFINITY);
        let neg_inf = f16::from_f32(core::f32::NEG_INFINITY);
        let nan = f16::from_f32(core::f32::NAN);

        assert_eq!(f16::ONE, one);
        assert_eq!(f16::ZERO, zero);
        assert!(zero.is_sign_positive());
        assert_eq!(f16::NEG_ZERO, neg_zero);
        assert!(neg_zero.is_sign_negative());
        assert_eq!(f16::INFINITY, inf);
        assert_eq!(f16::NEG_INFINITY, neg_inf);
        assert!(nan.is_nan());
        assert!(f16::NAN.is_nan());

        let e = f16::from_f32(core::f32::consts::E);
        let pi = f16::from_f32(core::f32::consts::PI);
        let frac_1_pi = f16::from_f32(core::f32::consts::FRAC_1_PI);
        let frac_1_sqrt_2 = f16::from_f32(core::f32::consts::FRAC_1_SQRT_2);
        let frac_2_pi = f16::from_f32(core::f32::consts::FRAC_2_PI);
        let frac_2_sqrt_pi = f16::from_f32(core::f32::consts::FRAC_2_SQRT_PI);
        let frac_pi_2 = f16::from_f32(core::f32::consts::FRAC_PI_2);
        let frac_pi_3 = f16::from_f32(core::f32::consts::FRAC_PI_3);
        let frac_pi_4 = f16::from_f32(core::f32::consts::FRAC_PI_4);
        let frac_pi_6 = f16::from_f32(core::f32::consts::FRAC_PI_6);
        let frac_pi_8 = f16::from_f32(core::f32::consts::FRAC_PI_8);
        let ln_10 = f16::from_f32(core::f32::consts::LN_10);
        let ln_2 = f16::from_f32(core::f32::consts::LN_2);
        let log10_e = f16::from_f32(core::f32::consts::LOG10_E);
        // core::f32::consts::LOG10_2 requires rustc 1.43.0
        let log10_2 = f16::from_f32(2f32.log10());
        let log2_e = f16::from_f32(core::f32::consts::LOG2_E);
        // core::f32::consts::LOG2_10 requires rustc 1.43.0
        let log2_10 = f16::from_f32(10f32.log2());
        let sqrt_2 = f16::from_f32(core::f32::consts::SQRT_2);

        assert_eq!(f16::E, e);
        assert_eq!(f16::PI, pi);
        assert_eq!(f16::FRAC_1_PI, frac_1_pi);
        assert_eq!(f16::FRAC_1_SQRT_2, frac_1_sqrt_2);
        assert_eq!(f16::FRAC_2_PI, frac_2_pi);
        assert_eq!(f16::FRAC_2_SQRT_PI, frac_2_sqrt_pi);
        assert_eq!(f16::FRAC_PI_2, frac_pi_2);
        assert_eq!(f16::FRAC_PI_3, frac_pi_3);
        assert_eq!(f16::FRAC_PI_4, frac_pi_4);
        assert_eq!(f16::FRAC_PI_6, frac_pi_6);
        assert_eq!(f16::FRAC_PI_8, frac_pi_8);
        assert_eq!(f16::LN_10, ln_10);
        assert_eq!(f16::LN_2, ln_2);
        assert_eq!(f16::LOG10_E, log10_e);
        assert_eq!(f16::LOG10_2, log10_2);
        assert_eq!(f16::LOG2_E, log2_e);
        assert_eq!(f16::LOG2_10, log2_10);
        assert_eq!(f16::SQRT_2, sqrt_2);
    }

    #[test]
    fn test_f16_consts_from_f64() {
        let one = f16::from_f64(1.0);
        let zero = f16::from_f64(0.0);
        let neg_zero = f16::from_f64(-0.0);
        let inf = f16::from_f64(core::f64::INFINITY);
        let neg_inf = f16::from_f64(core::f64::NEG_INFINITY);
        let nan = f16::from_f64(core::f64::NAN);

        assert_eq!(f16::ONE, one);
        assert_eq!(f16::ZERO, zero);
        assert!(zero.is_sign_positive());
        assert_eq!(f16::NEG_ZERO, neg_zero);
        assert!(neg_zero.is_sign_negative());
        assert_eq!(f16::INFINITY, inf);
        assert_eq!(f16::NEG_INFINITY, neg_inf);
        assert!(nan.is_nan());
        assert!(f16::NAN.is_nan());

        let e = f16::from_f64(core::f64::consts::E);
        let pi = f16::from_f64(core::f64::consts::PI);
        let frac_1_pi = f16::from_f64(core::f64::consts::FRAC_1_PI);
        let frac_1_sqrt_2 = f16::from_f64(core::f64::consts::FRAC_1_SQRT_2);
        let frac_2_pi = f16::from_f64(core::f64::consts::FRAC_2_PI);
        let frac_2_sqrt_pi = f16::from_f64(core::f64::consts::FRAC_2_SQRT_PI);
        let frac_pi_2 = f16::from_f64(core::f64::consts::FRAC_PI_2);
        let frac_pi_3 = f16::from_f64(core::f64::consts::FRAC_PI_3);
        let frac_pi_4 = f16::from_f64(core::f64::consts::FRAC_PI_4);
        let frac_pi_6 = f16::from_f64(core::f64::consts::FRAC_PI_6);
        let frac_pi_8 = f16::from_f64(core::f64::consts::FRAC_PI_8);
        let ln_10 = f16::from_f64(core::f64::consts::LN_10);
        let ln_2 = f16::from_f64(core::f64::consts::LN_2);
        let log10_e = f16::from_f64(core::f64::consts::LOG10_E);
        // core::f64::consts::LOG10_2 requires rustc 1.43.0
        let log10_2 = f16::from_f64(2f64.log10());
        let log2_e = f16::from_f64(core::f64::consts::LOG2_E);
        // core::f64::consts::LOG2_10 requires rustc 1.43.0
        let log2_10 = f16::from_f64(10f64.log2());
        let sqrt_2 = f16::from_f64(core::f64::consts::SQRT_2);

        assert_eq!(f16::E, e);
        assert_eq!(f16::PI, pi);
        assert_eq!(f16::FRAC_1_PI, frac_1_pi);
        assert_eq!(f16::FRAC_1_SQRT_2, frac_1_sqrt_2);
        assert_eq!(f16::FRAC_2_PI, frac_2_pi);
        assert_eq!(f16::FRAC_2_SQRT_PI, frac_2_sqrt_pi);
        assert_eq!(f16::FRAC_PI_2, frac_pi_2);
        assert_eq!(f16::FRAC_PI_3, frac_pi_3);
        assert_eq!(f16::FRAC_PI_4, frac_pi_4);
        assert_eq!(f16::FRAC_PI_6, frac_pi_6);
        assert_eq!(f16::FRAC_PI_8, frac_pi_8);
        assert_eq!(f16::LN_10, ln_10);
        assert_eq!(f16::LN_2, ln_2);
        assert_eq!(f16::LOG10_E, log10_e);
        assert_eq!(f16::LOG10_2, log10_2);
        assert_eq!(f16::LOG2_E, log2_e);
        assert_eq!(f16::LOG2_10, log2_10);
        assert_eq!(f16::SQRT_2, sqrt_2);
    }

    #[test]
    fn test_nan_conversion_to_smaller() {
        let nan64 = f64::from_bits(0x7FF0_0000_0000_0001u64);
        let neg_nan64 = f64::from_bits(0xFFF0_0000_0000_0001u64);
        let nan32 = f32::from_bits(0x7F80_0001u32);
        let neg_nan32 = f32::from_bits(0xFF80_0001u32);
        let nan32_from_64 = nan64 as f32;
        let neg_nan32_from_64 = neg_nan64 as f32;
        let nan16_from_64 = f16::from_f64(nan64);
        let neg_nan16_from_64 = f16::from_f64(neg_nan64);
        let nan16_from_32 = f16::from_f32(nan32);
        let neg_nan16_from_32 = f16::from_f32(neg_nan32);

        assert!(nan64.is_nan() && nan64.is_sign_positive());
        assert!(neg_nan64.is_nan() && neg_nan64.is_sign_negative());
        assert!(nan32.is_nan() && nan32.is_sign_positive());
        assert!(neg_nan32.is_nan() && neg_nan32.is_sign_negative());
        assert!(nan32_from_64.is_nan() && nan32_from_64.is_sign_positive());
        assert!(neg_nan32_from_64.is_nan() && neg_nan32_from_64.is_sign_negative());
        assert!(nan16_from_64.is_nan() && nan16_from_64.is_sign_positive());
        assert!(neg_nan16_from_64.is_nan() && neg_nan16_from_64.is_sign_negative());
        assert!(nan16_from_32.is_nan() && nan16_from_32.is_sign_positive());
        assert!(neg_nan16_from_32.is_nan() && neg_nan16_from_32.is_sign_negative());
    }

    #[test]
    fn test_nan_conversion_to_larger() {
        let nan16 = f16::from_bits(0x7C01u16);
        let neg_nan16 = f16::from_bits(0xFC01u16);
        let nan32 = f32::from_bits(0x7F80_0001u32);
        let neg_nan32 = f32::from_bits(0xFF80_0001u32);
        let nan32_from_16 = f32::from(nan16);
        let neg_nan32_from_16 = f32::from(neg_nan16);
        let nan64_from_16 = f64::from(nan16);
        let neg_nan64_from_16 = f64::from(neg_nan16);
        let nan64_from_32 = f64::from(nan32);
        let neg_nan64_from_32 = f64::from(neg_nan32);

        assert!(nan16.is_nan() && nan16.is_sign_positive());
        assert!(neg_nan16.is_nan() && neg_nan16.is_sign_negative());
        assert!(nan32.is_nan() && nan32.is_sign_positive());
        assert!(neg_nan32.is_nan() && neg_nan32.is_sign_negative());
        assert!(nan32_from_16.is_nan() && nan32_from_16.is_sign_positive());
        assert!(neg_nan32_from_16.is_nan() && neg_nan32_from_16.is_sign_negative());
        assert!(nan64_from_16.is_nan() && nan64_from_16.is_sign_positive());
        assert!(neg_nan64_from_16.is_nan() && neg_nan64_from_16.is_sign_negative());
        assert!(nan64_from_32.is_nan() && nan64_from_32.is_sign_positive());
        assert!(neg_nan64_from_32.is_nan() && neg_nan64_from_32.is_sign_negative());
    }

    #[test]
    fn test_f16_to_f32() {
        let f = f16::from_f32(7.0);
        assert_eq!(f.to_f32(), 7.0f32);

        // 7.1 is NOT exactly representable in 16-bit, it's rounded
        let f = f16::from_f32(7.1);
        let diff = (f.to_f32() - 7.1f32).abs();
        // diff must be <= 4 * EPSILON, as 7 has two more significant bits than 1
        assert!(diff <= 4.0 * f16::EPSILON.to_f32());

        assert_eq!(f16::from_bits(0x0000_0001).to_f32(), 2.0f32.powi(-24));
        assert_eq!(f16::from_bits(0x0000_0005).to_f32(), 5.0 * 2.0f32.powi(-24));

        assert_eq!(f16::from_bits(0x0000_0001), f16::from_f32(2.0f32.powi(-24)));
        assert_eq!(
            f16::from_bits(0x0000_0005),
            f16::from_f32(5.0 * 2.0f32.powi(-24))
        );
    }

    #[test]
    fn test_f16_to_f64() {
        let f = f16::from_f64(7.0);
        assert_eq!(f.to_f64(), 7.0f64);

        // 7.1 is NOT exactly representable in 16-bit, it's rounded
        let f = f16::from_f64(7.1);
        let diff = (f.to_f64() - 7.1f64).abs();
        // diff must be <= 4 * EPSILON, as 7 has two more significant bits than 1
        assert!(diff <= 4.0 * f16::EPSILON.to_f64());

        assert_eq!(f16::from_bits(0x0000_0001).to_f64(), 2.0f64.powi(-24));
        assert_eq!(f16::from_bits(0x0000_0005).to_f64(), 5.0 * 2.0f64.powi(-24));

        assert_eq!(f16::from_bits(0x0000_0001), f16::from_f64(2.0f64.powi(-24)));
        assert_eq!(
            f16::from_bits(0x0000_0005),
            f16::from_f64(5.0 * 2.0f64.powi(-24))
        );
    }

    #[test]
    fn test_comparisons() {
        let zero = f16::from_f64(0.0);
        let one = f16::from_f64(1.0);
        let neg_zero = f16::from_f64(-0.0);
        let neg_one = f16::from_f64(-1.0);

        assert_eq!(zero.partial_cmp(&neg_zero), Some(Ordering::Equal));
        assert_eq!(neg_zero.partial_cmp(&zero), Some(Ordering::Equal));
        assert!(zero == neg_zero);
        assert!(neg_zero == zero);
        assert!(!(zero != neg_zero));
        assert!(!(neg_zero != zero));
        assert!(!(zero < neg_zero));
        assert!(!(neg_zero < zero));
        assert!(zero <= neg_zero);
        assert!(neg_zero <= zero);
        assert!(!(zero > neg_zero));
        assert!(!(neg_zero > zero));
        assert!(zero >= neg_zero);
        assert!(neg_zero >= zero);

        assert_eq!(one.partial_cmp(&neg_zero), Some(Ordering::Greater));
        assert_eq!(neg_zero.partial_cmp(&one), Some(Ordering::Less));
        assert!(!(one == neg_zero));
        assert!(!(neg_zero == one));
        assert!(one != neg_zero);
        assert!(neg_zero != one);
        assert!(!(one < neg_zero));
        assert!(neg_zero < one);
        assert!(!(one <= neg_zero));
        assert!(neg_zero <= one);
        assert!(one > neg_zero);
        assert!(!(neg_zero > one));
        assert!(one >= neg_zero);
        assert!(!(neg_zero >= one));

        assert_eq!(one.partial_cmp(&neg_one), Some(Ordering::Greater));
        assert_eq!(neg_one.partial_cmp(&one), Some(Ordering::Less));
        assert!(!(one == neg_one));
        assert!(!(neg_one == one));
        assert!(one != neg_one);
        assert!(neg_one != one);
        assert!(!(one < neg_one));
        assert!(neg_one < one);
        assert!(!(one <= neg_one));
        assert!(neg_one <= one);
        assert!(one > neg_one);
        assert!(!(neg_one > one));
        assert!(one >= neg_one);
        assert!(!(neg_one >= one));
    }

    #[test]
    #[allow(clippy::erasing_op, clippy::identity_op)]
    fn round_to_even_f32() {
        // smallest positive subnormal = 0b0.0000_0000_01 * 2^-14 = 2^-24
        let min_sub = f16::from_bits(1);
        let min_sub_f = (-24f32).exp2();
        assert_eq!(f16::from_f32(min_sub_f).to_bits(), min_sub.to_bits());
        assert_eq!(f32::from(min_sub).to_bits(), min_sub_f.to_bits());

        // 0.0000000000_011111 rounded to 0.0000000000 (< tie, no rounding)
        // 0.0000000000_100000 rounded to 0.0000000000 (tie and even, remains at even)
        // 0.0000000000_100001 rounded to 0.0000000001 (> tie, rounds up)
        assert_eq!(
            f16::from_f32(min_sub_f * 0.49).to_bits(),
            min_sub.to_bits() * 0
        );
        assert_eq!(
            f16::from_f32(min_sub_f * 0.50).to_bits(),
            min_sub.to_bits() * 0
        );
        assert_eq!(
            f16::from_f32(min_sub_f * 0.51).to_bits(),
            min_sub.to_bits() * 1
        );

        // 0.0000000001_011111 rounded to 0.0000000001 (< tie, no rounding)
        // 0.0000000001_100000 rounded to 0.0000000010 (tie and odd, rounds up to even)
        // 0.0000000001_100001 rounded to 0.0000000010 (> tie, rounds up)
        assert_eq!(
            f16::from_f32(min_sub_f * 1.49).to_bits(),
            min_sub.to_bits() * 1
        );
        assert_eq!(
            f16::from_f32(min_sub_f * 1.50).to_bits(),
            min_sub.to_bits() * 2
        );
        assert_eq!(
            f16::from_f32(min_sub_f * 1.51).to_bits(),
            min_sub.to_bits() * 2
        );

        // 0.0000000010_011111 rounded to 0.0000000010 (< tie, no rounding)
        // 0.0000000010_100000 rounded to 0.0000000010 (tie and even, remains at even)
        // 0.0000000010_100001 rounded to 0.0000000011 (> tie, rounds up)
        assert_eq!(
            f16::from_f32(min_sub_f * 2.49).to_bits(),
            min_sub.to_bits() * 2
        );
        assert_eq!(
            f16::from_f32(min_sub_f * 2.50).to_bits(),
            min_sub.to_bits() * 2
        );
        assert_eq!(
            f16::from_f32(min_sub_f * 2.51).to_bits(),
            min_sub.to_bits() * 3
        );

        assert_eq!(
            f16::from_f32(2000.49f32).to_bits(),
            f16::from_f32(2000.0).to_bits()
        );
        assert_eq!(
            f16::from_f32(2000.50f32).to_bits(),
            f16::from_f32(2000.0).to_bits()
        );
        assert_eq!(
            f16::from_f32(2000.51f32).to_bits(),
            f16::from_f32(2001.0).to_bits()
        );
        assert_eq!(
            f16::from_f32(2001.49f32).to_bits(),
            f16::from_f32(2001.0).to_bits()
        );
        assert_eq!(
            f16::from_f32(2001.50f32).to_bits(),
            f16::from_f32(2002.0).to_bits()
        );
        assert_eq!(
            f16::from_f32(2001.51f32).to_bits(),
            f16::from_f32(2002.0).to_bits()
        );
        assert_eq!(
            f16::from_f32(2002.49f32).to_bits(),
            f16::from_f32(2002.0).to_bits()
        );
        assert_eq!(
            f16::from_f32(2002.50f32).to_bits(),
            f16::from_f32(2002.0).to_bits()
        );
        assert_eq!(
            f16::from_f32(2002.51f32).to_bits(),
            f16::from_f32(2003.0).to_bits()
        );
    }

    #[test]
    #[allow(clippy::erasing_op, clippy::identity_op)]
    fn round_to_even_f64() {
        // smallest positive subnormal = 0b0.0000_0000_01 * 2^-14 = 2^-24
        let min_sub = f16::from_bits(1);
        let min_sub_f = (-24f64).exp2();
        assert_eq!(f16::from_f64(min_sub_f).to_bits(), min_sub.to_bits());
        assert_eq!(f64::from(min_sub).to_bits(), min_sub_f.to_bits());

        // 0.0000000000_011111 rounded to 0.0000000000 (< tie, no rounding)
        // 0.0000000000_100000 rounded to 0.0000000000 (tie and even, remains at even)
        // 0.0000000000_100001 rounded to 0.0000000001 (> tie, rounds up)
        assert_eq!(
            f16::from_f64(min_sub_f * 0.49).to_bits(),
            min_sub.to_bits() * 0
        );
        assert_eq!(
            f16::from_f64(min_sub_f * 0.50).to_bits(),
            min_sub.to_bits() * 0
        );
        assert_eq!(
            f16::from_f64(min_sub_f * 0.51).to_bits(),
            min_sub.to_bits() * 1
        );

        // 0.0000000001_011111 rounded to 0.0000000001 (< tie, no rounding)
        // 0.0000000001_100000 rounded to 0.0000000010 (tie and odd, rounds up to even)
        // 0.0000000001_100001 rounded to 0.0000000010 (> tie, rounds up)
        assert_eq!(
            f16::from_f64(min_sub_f * 1.49).to_bits(),
            min_sub.to_bits() * 1
        );
        assert_eq!(
            f16::from_f64(min_sub_f * 1.50).to_bits(),
            min_sub.to_bits() * 2
        );
        assert_eq!(
            f16::from_f64(min_sub_f * 1.51).to_bits(),
            min_sub.to_bits() * 2
        );

        // 0.0000000010_011111 rounded to 0.0000000010 (< tie, no rounding)
        // 0.0000000010_100000 rounded to 0.0000000010 (tie and even, remains at even)
        // 0.0000000010_100001 rounded to 0.0000000011 (> tie, rounds up)
        assert_eq!(
            f16::from_f64(min_sub_f * 2.49).to_bits(),
            min_sub.to_bits() * 2
        );
        assert_eq!(
            f16::from_f64(min_sub_f * 2.50).to_bits(),
            min_sub.to_bits() * 2
        );
        assert_eq!(
            f16::from_f64(min_sub_f * 2.51).to_bits(),
            min_sub.to_bits() * 3
        );

        assert_eq!(
            f16::from_f64(2000.49f64).to_bits(),
            f16::from_f64(2000.0).to_bits()
        );
        assert_eq!(
            f16::from_f64(2000.50f64).to_bits(),
            f16::from_f64(2000.0).to_bits()
        );
        assert_eq!(
            f16::from_f64(2000.51f64).to_bits(),
            f16::from_f64(2001.0).to_bits()
        );
        assert_eq!(
            f16::from_f64(2001.49f64).to_bits(),
            f16::from_f64(2001.0).to_bits()
        );
        assert_eq!(
            f16::from_f64(2001.50f64).to_bits(),
            f16::from_f64(2002.0).to_bits()
        );
        assert_eq!(
            f16::from_f64(2001.51f64).to_bits(),
            f16::from_f64(2002.0).to_bits()
        );
        assert_eq!(
            f16::from_f64(2002.49f64).to_bits(),
            f16::from_f64(2002.0).to_bits()
        );
        assert_eq!(
            f16::from_f64(2002.50f64).to_bits(),
            f16::from_f64(2002.0).to_bits()
        );
        assert_eq!(
            f16::from_f64(2002.51f64).to_bits(),
            f16::from_f64(2003.0).to_bits()
        );
    }

    impl quickcheck::Arbitrary for f16 {
        fn arbitrary<G: quickcheck::Gen>(g: &mut G) -> Self {
            use rand::Rng;
            f16(g.gen())
        }
    }

    #[quickcheck]
    fn qc_roundtrip_f16_f32_is_identity(f: f16) -> bool {
        let roundtrip = f16::from_f32(f.to_f32());
        if f.is_nan() {
            roundtrip.is_nan() && f.is_sign_negative() == roundtrip.is_sign_negative()
        } else {
            f.0 == roundtrip.0
        }
    }

    #[quickcheck]
    fn qc_roundtrip_f16_f64_is_identity(f: f16) -> bool {
        let roundtrip = f16::from_f64(f.to_f64());
        if f.is_nan() {
            roundtrip.is_nan() && f.is_sign_negative() == roundtrip.is_sign_negative()
        } else {
            f.0 == roundtrip.0
        }
    }
}<|MERGE_RESOLUTION|>--- conflicted
+++ resolved
@@ -1,15 +1,9 @@
 #[cfg(feature = "serde")]
 use serde::{Deserialize, Serialize};
 
-<<<<<<< HEAD
 #[cfg(feature = "bytemuck")]
 use bytemuck::{Zeroable, Pod};
 
-#[cfg(feature = "num-traits")]
-use num_traits::{Zero, One, ToPrimitive, FromPrimitive};
-
-=======
->>>>>>> aab93b9f
 use core::{
     cmp::Ordering,
     fmt::{Debug, Display, Error, Formatter, LowerExp, UpperExp},
